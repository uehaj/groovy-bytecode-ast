/*
 *
 *
 *   Copyright 2011 Cédric Champeau
 *
 *   Licensed under the Apache License, Version 2.0 (the "License");
 *   you may not use this file except in compliance with the License.
 *   You may obtain a copy of the License at
 *
 *   http://www.apache.org/licenses/LICENSE-2.0
 *
 *   Unless required by applicable law or agreed to in writing, software
 *   distributed under the License is distributed on an "AS IS" BASIS,
 *   WITHOUT WARRANTIES OR CONDITIONS OF ANY KIND, either express or implied.
 *   See the License for the specific language governing permissions and
 *   limitations under the License.
 *  /
 * /
 */

package groovyx.ast.bytecode

import groovyjarjarasm.asm.Type
import groovyjarjarasm.asm.Label
import groovyjarjarasm.asm.MethodVisitor
import groovyjarjarasm.asm.Opcodes
import org.codehaus.groovy.ast.ASTNode
import org.codehaus.groovy.ast.stmt.ExpressionStatement
import org.codehaus.groovy.ast.stmt.ReturnStatement
import org.codehaus.groovy.classgen.BytecodeInstruction
import org.codehaus.groovy.classgen.BytecodeSequence
import org.codehaus.groovy.control.CompilePhase
import org.codehaus.groovy.control.SourceUnit
import org.codehaus.groovy.transform.ASTTransformation
import org.codehaus.groovy.transform.GroovyASTTransformation
import org.codehaus.groovy.ast.expr.*
import org.codehaus.groovy.ast.stmt.Statement
import org.codehaus.groovy.ast.Variable

@GroovyASTTransformation(phase = CompilePhase.SEMANTIC_ANALYSIS)
class BytecodeASTTransformation implements ASTTransformation, Opcodes {
    void visit(ASTNode[] nodes, SourceUnit source) {
        def meth = nodes[1]
        meth.code = new BytecodeSequence(new BytecodeGenerator(meth, meth.code.statements))
    }

    /**
     * Given a String of the form '.field' or 'fqn.Class.field', returns
     * a couple ('fqn.Class', 'field') where the class is always replaced with the
     * enclosing class if not specified.
     */
    private static def extractClazzAndFieldOrMethod(classExpr, meth) {
        def clazz, field
        if (classExpr[0] == '.') {
            clazz = meth.declaringClass.name
            field = classExpr[1..<classExpr.length()]
        } else {
            def index = classExpr.lastIndexOf('.')
            clazz = classExpr.substring(0, index).replaceAll(/\./, '/')
            field = classExpr.substring(index + 1)
        }
        return [clazz, field]
    }

    /**
     * Converts bytecode instructions from an AST tree into ASM bytecode generation code.
     */
    private static class BytecodeGenerator extends BytecodeInstruction {

        private def meth;
        private def instructions;

        BytecodeGenerator(method, instructions) {
            this.meth = method
            this.instructions = instructions
        }

        @Override
        void visit(MethodVisitor mv) {
            def labels = [:].withDefault { throw new IllegalArgumentException("Label [${it}] is not defined")}
            // perform first visit to collect labels
            collectLabels(labels)
            // second iteration transforms each instruction into bytecode visitor instructions
            instructions.each { stmt ->
                if (stmt.statementLabel) {
                    mv.visitLabel(labels[stmt.statementLabel])
                }
                if (stmt instanceof ReturnStatement) {
                    mv.visitInsn(Opcodes.RETURN)
                } else if (stmt instanceof ExpressionStatement) {
                    def expression = stmt.expression
                    if (expression instanceof VariableExpression) {
                        def text = expression.text.toLowerCase()
                        if (text ==~ /l[0-9]+/) {
                            mv.visitLabel(labels[text])
                        } else if (text == 'vreturn') {
                            // vreturn replaces the regular "return" bytecode statement
                            mv.visitInsn(Opcodes.RETURN)
                        } else if (Instructions.UNIT_OPS.contains(text)) {
                            mv.visitInsn(Opcodes."${text.toUpperCase()}")
                        } else if (text =~ /(load|store)_[0-4]/) {
                            def (var, cpt) = text.split("_")
                            mv.visitVarInsn(Opcodes."${var.toUpperCase()}", cpt as int)
                        } else {
                            throw new IllegalArgumentException("Bytecode operation unsupported : " + text);
                        }
                    } else if (expression instanceof MethodCallExpression) {
                        if (expression.objectExpression instanceof VariableExpression && expression.arguments instanceof ArgumentListExpression) {
                            if (expression.objectExpression.text == "this") {
                                def opcode = expression.methodAsString.toUpperCase()
                                ArgumentListExpression args = expression.arguments
                                switch (opcode) {
                                    case '_GOTO':
                                        mv.visitJumpInsn(GOTO, labels[args.expressions[0].text])
                                        break;
                                    case '_NEW':
                                        mv.visitTypeInsn(NEW, args.expressions[0].text)
                                        break;
                                    case '_INSTANCEOF':
                                        mv.visitTypeInsn(INSTANCEOF, args.expressions[0].text)
                                        break;
                                    case 'IF_ICMPGE':
                                    case 'IF_ICMPLE':
                                    case 'IF_ICMPNE':
                                    case 'IF_ICMPLT':
                                    case 'IF_ICMPGT':
                                    case 'IF_ICMPEQ':
                                    case 'IF_ACMPEQ':
                                    case 'IF_ACMPNE':
                                    case 'IFEQ':
                                    case 'IFGE':
                                    case 'IFGT':
                                    case 'IFLE':
                                    case 'IFLT':
                                    case 'IFNE':
                                    case 'IFNONNULL':
                                    case 'IFNULL':
                                        mv.visitJumpInsn(Opcodes."${opcode}", labels[args.expressions[0].text])
                                        break;
                                    case 'ALOAD':
                                    case 'ILOAD':
                                    case 'LLOAD':
                                    case 'FLOAD':
                                    case 'DLOAD':
                                    case 'ASTORE':
                                    case 'ISTORE':
                                    case 'FSTORE':
                                    case 'LSTORE':
                                    case 'DSTORE':
                                        mv.visitVarInsn(Opcodes."${opcode}", args.expressions[0].text as int)
                                        break;
                                    case 'IINC':
                                        mv.visitIincInsn(args.expressions[0].text as int, args.expressions[1].text as int)
                                        break;
                                    case 'INVOKEVIRTUAL':
                                    case 'INVOKESTATIC':
                                    case 'INVOKEINTERFACE':
                                    case 'INVOKESPECIAL':
                                        def clazz, call, signature

                                        // syntax of the form: invokevirtual SomeClass.method(double[], String) >> int[]
                                        if (args.expressions[0] instanceof BinaryExpression && args.expressions[0].operation.text == '>>') {
                                            // return type is what's on the right of the >> binary expression
<<<<<<< HEAD
                                            def returnType = Type.getInternalName(args.expressions[0].rightExpression.type.typeClass)
=======
                                            def returnTypeClass = args.expressions[0].rightExpression.type.typeClass
                                            def returnType = returnTypeClass == Void ? "V" : Type.getInternalName(returnTypeClass)
>>>>>>> f1220d11

                                            MethodCallExpression methCall = args.expressions[0].leftExpression

                                            // the callee is the subject on which the method is invoked
                                            def callee = methCall.objectExpression

                                            // either the type of the class is explicitely defined
                                            if (callee instanceof ClassExpression) {
                                                clazz = Type.getInternalName(callee.type.typeClass)
                                            }
                                            // or the call is made on this
                                            else if (callee instanceof VariableExpression && callee.name == "this") {
                                                clazz = meth.declaringClass.name
                                            }
                                            // otherwise it's an error
                                            else {
                                                throw new IllegalArgumentException("Expected a class expression or variable expression")
                                            }

                                            signature = '(' + methCall.arguments.expressions.collect { ClassExpression ce ->
                                                        Type.getDescriptor(ce.type.typeClass)
                                                    }.join('') + ')' + returnType

                                            call = methCall.methodAsString
                                        } else { // usual syntax
                                        def classExpr = args.expressions[0].text
                                            (clazz, call) = extractClazzAndFieldOrMethod(classExpr, meth)
                                            signature = args.expressions[1].text
                                        }

                                        mv.visitMethodInsn(Opcodes."${opcode}", clazz, call, signature)
                                        break;
                                    case 'FRAME':
                                        // frames only supported in JDK 1.6+
                                        break;
                                    case 'CHECKCAST':
                                        mv.visitTypeInsn(CHECKCAST, args.expressions[0].text)
                                        break;
                                    case 'LDC':
                                        mv.visitLdcInsn(args.expressions[0].value)
                                        break;
                                    case 'GETFIELD':
                                    case 'PUTFIELD':
                                    case 'GETSTATIC':
                                    case 'PUTSTATIC':
                                        def clazz, field, descriptor

                                        // syntax of the form: getstatic name >> String
                                        if (args.expressions[0] instanceof BinaryExpression && args.expressions[0].operation.text == '>>') {
                                            BinaryExpression binExpr = args.expressions[0]
                                            if (binExpr.rightExpression instanceof ClassExpression) {
                                                descriptor = Type.getDescriptor(args.expressions[0].rightExpression.type.typeClass)
                                            } else {
                                                throw new IllegalArgumentException("Expected a class expression on the right of '>>'")
                                            }

                                            if (binExpr.leftExpression instanceof Variable) {
                                                clazz = meth.declaringClass.name
                                                field = binExpr.leftExpression.name
                                            } else if (binExpr.leftExpression instanceof PropertyExpression) {
                                                PropertyExpression propExp = binExpr.leftExpression
                                                if (propExp.objectExpression instanceof ClassExpression) {
                                                    clazz = Type.getInternalName(propExp.objectExpression.type.typeClass)
                                                    field = propExp.property.text
                                                } else {
                                                    throw new IllegalArgumentException(
                                                            "Expected a class expression but got a ${propExp.objectExpression.class.simpleName}")
                                                }
                                            } else {
                                                throw new IllegalArgumentException("Expected a variable or a property on the left of '>>")
                                            }

                                        } else { // usual syntax
                                            def classExpr = args.expressions[0].text
                                            (clazz, field) = extractClazzAndFieldOrMethod(classExpr, meth)
                                            descriptor = args.expressions[1].text
                                        }

                                        mv.visitFieldInsn(Opcodes."${opcode}", clazz, field, descriptor)
                                        break;
                                    case 'BIPUSH':
                                    case 'SIPUSH':
                                        mv.visitIntInsn(Opcodes."${opcode}", args.expressions[0].text as int)
                                        break;
                                    case 'NEWARRAY':
                                        mv.visitIntInsn(Opcodes."${opcode}", Opcodes."${args.expressions[0].text.toUpperCase()}")
                                        break;
                                    case 'ANEWARRAY':
                                        mv.visitTypeInsn(ANEWARRAY, args.expressions[0].text);
                                        break;
                                    case 'MULTIANEWARRAY':
                                        mv.visitMultiANewArrayInsn(args.expressions[0].text, args.expressions[1].text as int)
                                        break;
                                    case 'TRYCATCHBLOCK':
                                        if (args.expressions.size() != 4) throw new IllegalArgumentException("Bytecode operation unsupported [trycatchblock requires exactly 4 parameters] : " + expression);
                                        def tcargs = args.expressions
                                        mv.visitTryCatchBlock(labels[tcargs[0].text], labels[tcargs[1].text], labels[tcargs[2].text], tcargs[3].value)
                                        break;
                                    default:
                                        throw new IllegalArgumentException("Bytecode operation unsupported : " + expression);
                                }
                            } else {
                                throw new IllegalArgumentException("Bytecode operation unsupported : " + expression);
                            }
                        } else if (expression.objectExpression instanceof VariableExpression && expression.arguments instanceof TupleExpression) {
                            if (expression.method.text == 'lookupswitch') {
                                processLookupSwitch(expression, mv, labels)
                            } else if (expression.method.text == 'tableswitch') {
                                processTableSwitch(expression, mv, labels)
                            } else {
                                throw new IllegalArgumentException("Bytecode operation unsupported : " + expression);
                            }
                        } else {
                            throw new IllegalArgumentException("Bytecode operation unsupported : " + expression);
                        }
                    } else {
                        throw new IllegalArgumentException("Bytecode operation unsupported : " + expression);
                    }
                }
            }
        }

        private def collectLabels(labels) {
            instructions.each { Statement stmt ->
                if (stmt.statementLabel) {
                    labels.put(stmt.statementLabel, new Label())
                }
                if (stmt instanceof ExpressionStatement) {
                    def expression = stmt.expression
                    if (expression instanceof VariableExpression) {
                        def text = expression.text
                        if (text ==~ /l[0-9]+/) {
                            labels.put(text, new Label())
                        }
                    }
                }
            }
        }

        private def processLookupSwitch(MethodCallExpression expression, MethodVisitor mv, labels) {
            if (expression.arguments.expressions && expression.arguments.expressions[0] instanceof NamedArgumentListExpression) {
                def defaultLabel = null
                def values = []
                def targetLabels = []
                def exprs = expression.arguments.expressions[0].mapEntryExpressions
                exprs.each { MapEntryExpression mapEntryExpression ->
                    def key = mapEntryExpression.keyExpression.value
                    switch (key) {
                        case 'default':
                            defaultLabel = labels[mapEntryExpression.valueExpression.text]
                            break;
                        default:
                            values << (key as int)
                            targetLabels << labels[mapEntryExpression.valueExpression.text]
                    }
                }
                if (defaultLabel == null) throw new IllegalArgumentException("Bytecode operation unsupported [lookupswitch must provide default label]: " + expression);
                mv.visitLookupSwitchInsn(defaultLabel, values as int[], targetLabels as Label[])
            } else {
                throw new IllegalArgumentException("Bytecode operation unsupported : " + expression);
            }
        }

        private def processTableSwitch(MethodCallExpression expression, MethodVisitor mv, labels) {
            if (expression.arguments.expressions && expression.arguments.expressions[0] instanceof NamedArgumentListExpression) {
                def defaultLabel = null
                def values = []
                def targetLabels = []
                def exprs = expression.arguments.expressions[0].mapEntryExpressions
                exprs.each { MapEntryExpression mapEntryExpression ->
                    def key = mapEntryExpression.keyExpression.value
                    switch (key) {
                        case 'default':
                            defaultLabel = labels[mapEntryExpression.valueExpression.text]
                            break;
                        default:
                            values << (key as int)
                            targetLabels << labels[mapEntryExpression.valueExpression.text]
                    }
                }
                if (defaultLabel == null) throw new IllegalArgumentException("Bytecode operation unsupported [tableswitch must provide default label]: " + expression);
                values[1..<values.size()].eachWithIndex { it, i ->
                    if (it != values[i] + 1) throw new IllegalArgumentException("Bytecode operation unsupported [tableswitch must consist of sequential values]: " + expression)
                }
                mv.visitTableSwitchInsn(values.min(), values.max(), defaultLabel, targetLabels as Label[])
            } else {
                throw new IllegalArgumentException("Bytecode operation unsupported : " + expression);
            }
        }

    }
}<|MERGE_RESOLUTION|>--- conflicted
+++ resolved
@@ -161,12 +161,8 @@
                                         // syntax of the form: invokevirtual SomeClass.method(double[], String) >> int[]
                                         if (args.expressions[0] instanceof BinaryExpression && args.expressions[0].operation.text == '>>') {
                                             // return type is what's on the right of the >> binary expression
-<<<<<<< HEAD
-                                            def returnType = Type.getInternalName(args.expressions[0].rightExpression.type.typeClass)
-=======
                                             def returnTypeClass = args.expressions[0].rightExpression.type.typeClass
                                             def returnType = returnTypeClass == Void ? "V" : Type.getInternalName(returnTypeClass)
->>>>>>> f1220d11
 
                                             MethodCallExpression methCall = args.expressions[0].leftExpression
 
